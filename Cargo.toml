--- conflicted
+++ resolved
@@ -2,12 +2,8 @@
 name = "rescue_poseidon"
 description = "Sponge construction based Algebraic Hash Functions"
 keywords = ["poseidon", "rescue", "sponge"]
-<<<<<<< HEAD
+license = "MIT OR Apache-2.0"
 version = "0.5.0"
-=======
-license = "MIT OR Apache-2.0"
-version = "0.4.1"
->>>>>>> 927c7ec9
 authors = ["Sait Imamoglu <si@matterlabs.dev>"]
 edition = "2021"
 license = "MIT OR Apache-2.0"
@@ -17,13 +13,9 @@
 [dependencies]
 derivative = "2"
 
-<<<<<<< HEAD
 typemap_rev = "0.3"
 lazy_static = "1.4"
 franklin_crypto = {package = "franklin-crypto", features = ["plonk"], version = "=0.2.0" }
-=======
-franklin_crypto = {package = "franklin-crypto", features = ["plonk"], version = "=0.1.0" }
->>>>>>> 927c7ec9
 num-bigint = "0.3"
 num-integer = "0.1"
 num-iter = "0.1"
@@ -36,11 +28,7 @@
 smallvec = "1.9"
 blake2 = "0.10"
 rayon = {version = "1.5", optional = true}
-<<<<<<< HEAD
 # lazy_static = {version = "1.4", optional = true}
-=======
-lazy_static = {version = "1.4", optional = true}
->>>>>>> 927c7ec9
 futures = {version = "0.3", features = ["executor", "thread-pool"], optional = true}
 arrayvec = "0.7"
 log = "0.4.19"
